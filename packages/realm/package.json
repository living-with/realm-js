--- conflicted
+++ resolved
@@ -78,35 +78,16 @@
     "test": "wireit",
     "test:types": "tsc --project type-tests/tsconfig.json",
     "lint": "eslint --ext .js,.mjs,.ts .",
-<<<<<<< HEAD
-    "build": "echo 'Run bundle, build:node, build:ios or build:android or other scripts depending on these instead' && exit 1",
-    "bundle": "wireit",
-    "bundle:coverage": "ENABLE_TEST_COVERAGE_INSTRUMENTATION=true npm run bundle",
-    "bindgen:configure": "wireit",
-    "bindgen:build:node": "wireit",
     "bindgen:generate:jsi": "wireit",
-    "bindgen:generate:typescript": "wireit",
-    "bindgen:generate:wrappers": "wireit",
-    "bindgen:generate:spec-schema": "wireit",
-=======
     "build:ts": "wireit",
->>>>>>> c6e41bbd
     "build:node": "wireit",
     "build:node:prebuild": "wireit",
     "build:node:prebuild:arm": "wireit",
     "build:node:prebuild:arm64": "wireit",
     "build:node:prebuild:x64": "wireit",
     "build:node:prebuild:ia32": "wireit",
-<<<<<<< HEAD
     "prepare:ios": "wireit",
-=======
-    "build:android": "wireit",
-    "build:ios": "wireit",
-    "build:ios:debug:simulator": "wireit",
-    "build:ios:debug:ios": "wireit",
-    "build:ios:debug:catalyst": "wireit",
     "check-types": "wireit",
->>>>>>> c6e41bbd
     "install": "prebuild-install --runtime napi || echo 'Failed to download prebuild for Realm'",
     "docs": "wireit",
     "postinstall": "node ./scripts/submit-analytics.mjs"
@@ -158,7 +139,6 @@
         "bindgen:configure"
       ]
     },
-<<<<<<< HEAD
     "bindgen:generate:jsi": {
       "command": "realm-bindgen --template bindgen/src/templates/jsi.ts --spec bindgen/vendor/realm-core/bindgen/spec.yml --spec bindgen/js_spec.yml --opt-in bindgen/js_opt_in_spec.yml --output ./binding/jsi",
       "dependencies": [
@@ -175,7 +155,8 @@
       ],
       "output": [
         "binding/jsi/jsi_init.cpp"
-=======
+      ]
+    },
     "bindgen:build:typescript": {
       "command": "tsc --project tsconfig.binding.json",
       "dependencies": [
@@ -187,7 +168,6 @@
       "output": [
         "binding/dist/core.js",
         "binding/dist/core.d.ts"
->>>>>>> c6e41bbd
       ]
     },
     "bindgen:generate:typescript": {
