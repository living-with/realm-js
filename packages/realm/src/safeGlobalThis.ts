--- conflicted
+++ resolved
@@ -31,10 +31,6 @@
 export const safeGlobalThis: typeof globalThis & Record<string, unknown> =
   // eslint-disable-next-line no-restricted-globals
   check(typeof globalThis === "object" && globalThis) ||
-<<<<<<< HEAD
-  // eslint-disable-next-line @typescript-eslint/ban-ts-comment
-=======
->>>>>>> 32dffcb7
   // @ts-ignore We're relying on an identifier that might not be there
   check(typeof window === "object" && window) ||
   // eslint-disable-next-line no-restricted-globals -- safe
