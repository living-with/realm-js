--- conflicted
+++ resolved
@@ -100,9 +100,6 @@
 }
 
 template<>
-<<<<<<< HEAD
-OwnedBinaryData jsc::Value::to_binary(JSContextRef ctx, const JSValueRef& value)
-=======
 JSValueRef jsc::Value::from_uuid(JSContextRef ctx, const UUID& value)
 {
     static jsc::String s_realm = "Realm";
@@ -118,7 +115,6 @@
 
 template<>
 OwnedBinaryData jsc::Value::to_binary(JSContextRef ctx, const JSValueRef &value)
->>>>>>> edb012ff
 {
     static jsc::String s_array_buffer = "ArrayBuffer";
     static jsc::String s_buffer = "buffer";
