--- conflicted
+++ resolved
@@ -53,8 +53,6 @@
 		5D25F5A11D6284FD00EBBB30 /* libz.tbd in Frameworks */ = {isa = PBXBuildFile; fileRef = F63FF3301C16434400B3B8E0 /* libz.tbd */; };
 		5D97DC4E1F7DAB1400B856A4 /* sync_config.cpp in Sources */ = {isa = PBXBuildFile; fileRef = 426FCDFF1F7DA2F9005565DC /* sync_config.cpp */; };
 		8507156E1E2CFCD000E548DB /* object_notifier.cpp in Sources */ = {isa = PBXBuildFile; fileRef = 8507156B1E2CFC0100E548DB /* object_notifier.cpp */; };
-		857990301F7E8B8D005FC9BF /* partial_sync.cpp in Sources */ = {isa = PBXBuildFile; fileRef = 8529DCB41F7A91F400A58475 /* partial_sync.cpp */; };
-		857990311F7E8B91005FC9BF /* sync_config.cpp in Sources */ = {isa = PBXBuildFile; fileRef = 8529DCAC1F7A91AF00A58475 /* sync_config.cpp */; };
 		F61378791C18EAC5008BFC51 /* js in Resources */ = {isa = PBXBuildFile; fileRef = F61378781C18EAAC008BFC51 /* js */; };
 		F63FF2C61C12469E00B3B8E0 /* jsc_init.cpp in Sources */ = {isa = PBXBuildFile; fileRef = 029048011C0428DF00ABDED4 /* jsc_init.cpp */; };
 		F63FF2C91C12469E00B3B8E0 /* js_realm.cpp in Sources */ = {isa = PBXBuildFile; fileRef = 029048071C0428DF00ABDED4 /* js_realm.cpp */; };
@@ -216,9 +214,6 @@
 		8507156B1E2CFC0100E548DB /* object_notifier.cpp */ = {isa = PBXFileReference; fileEncoding = 4; lastKnownFileType = sourcecode.cpp.cpp; path = object_notifier.cpp; sourceTree = "<group>"; };
 		8507156C1E2CFC0100E548DB /* object_notifier.hpp */ = {isa = PBXFileReference; fileEncoding = 4; lastKnownFileType = sourcecode.cpp.h; path = object_notifier.hpp; sourceTree = "<group>"; };
 		850715AE1E32366B00E548DB /* event_loop_dispatcher.hpp */ = {isa = PBXFileReference; fileEncoding = 4; lastKnownFileType = sourcecode.cpp.h; path = event_loop_dispatcher.hpp; sourceTree = "<group>"; };
-		8529DCAC1F7A91AF00A58475 /* sync_config.cpp */ = {isa = PBXFileReference; fileEncoding = 4; lastKnownFileType = sourcecode.cpp.cpp; name = sync_config.cpp; path = src/sync/sync_config.cpp; sourceTree = "<group>"; };
-		8529DCB31F7A91F400A58475 /* partial_sync.hpp */ = {isa = PBXFileReference; fileEncoding = 4; lastKnownFileType = sourcecode.cpp.h; name = partial_sync.hpp; path = src/sync/partial_sync.hpp; sourceTree = "<group>"; };
-		8529DCB41F7A91F400A58475 /* partial_sync.cpp */ = {isa = PBXFileReference; fileEncoding = 4; lastKnownFileType = sourcecode.cpp.cpp; name = partial_sync.cpp; path = src/sync/partial_sync.cpp; sourceTree = "<group>"; };
 		F60102CF1CBB814A00EC01BA /* node_init.hpp */ = {isa = PBXFileReference; lastKnownFileType = sourcecode.cpp.h; path = node_init.hpp; sourceTree = "<group>"; };
 		F60102D11CBB865A00EC01BA /* jsc_init.hpp */ = {isa = PBXFileReference; fileEncoding = 4; lastKnownFileType = sourcecode.cpp.h; path = jsc_init.hpp; sourceTree = "<group>"; };
 		F60102F71CBDA6D400EC01BA /* js_collection.hpp */ = {isa = PBXFileReference; lastKnownFileType = sourcecode.cpp.h; path = js_collection.hpp; sourceTree = "<group>"; };
@@ -471,10 +466,7 @@
 			children = (
 				426FCDFF1F7DA2F9005565DC /* sync_config.cpp */,
 				504CF8521EBCAE3600A9A4B6 /* impl */,
-				8529DCB41F7A91F400A58475 /* partial_sync.cpp */,
-				8529DCB31F7A91F400A58475 /* partial_sync.hpp */,
 				02E315CD1DB80DF200555337 /* sync_client.hpp */,
-				8529DCAC1F7A91AF00A58475 /* sync_config.cpp */,
 				02E315C21DB80DDD00555337 /* sync_config.hpp */,
 				02E315CE1DB80DF200555337 /* sync_file.cpp */,
 				02E315CF1DB80DF200555337 /* sync_file.hpp */,
@@ -913,7 +905,6 @@
 			files = (
 				F63FF2E21C15921A00B3B8E0 /* base64.cpp in Sources */,
 				022BF1021E7266DF00F382F1 /* binding_callback_thread_observer.cpp in Sources */,
-				857990301F7E8B8D005FC9BF /* partial_sync.cpp in Sources */,
 				02414BA51CE6ABCF00A8669F /* collection_change_builder.cpp in Sources */,
 				02414BA91CE6ABCF00A8669F /* collection_notifications.cpp in Sources */,
 				02414BA61CE6ABCF00A8669F /* collection_notifier.cpp in Sources */,
@@ -942,11 +933,7 @@
 				F63FF2CD1C12469E00B3B8E0 /* rpc.cpp in Sources */,
 				02F59EC41C88F17D007F774C /* schema.cpp in Sources */,
 				02F59EC51C88F17D007F774C /* shared_realm.cpp in Sources */,
-<<<<<<< HEAD
-				857990311F7E8B91005FC9BF /* sync_config.cpp in Sources */,
-=======
 				5D97DC4E1F7DAB1400B856A4 /* sync_config.cpp in Sources */,
->>>>>>> 04cf15a3
 				504CF8601EBCAE3600A9A4B6 /* sync_file.cpp in Sources */,
 				02E315D21DB80DF200555337 /* sync_file.cpp in Sources */,
 				02E315C91DB80DDD00555337 /* sync_manager.cpp in Sources */,
@@ -1153,6 +1140,13 @@
 					__ASSERTMACROS__,
 					REALM_ENABLE_SYNC,
 				);
+				OTHER_CPLUSPLUSFLAGS = (
+					"$(inherited)",
+					"-isystem",
+					"$(SRCROOT)/../vendor/core/include",
+					"-isystem",
+					"$(SRCROOT)/../vendor/sync/include",
+				);
 				OTHER_LIBTOOLFLAGS = "$(SRCROOT)/../vendor/realm-ios/librealm-ios-dbg.a";
 				PRODUCT_NAME = RealmJS;
 				SKIP_INSTALL = YES;
@@ -1168,6 +1162,13 @@
 					__ASSERTMACROS__,
 					REALM_ENABLE_SYNC,
 				);
+				OTHER_CPLUSPLUSFLAGS = (
+					"$(inherited)",
+					"-isystem",
+					"$(SRCROOT)/../vendor/core/include",
+					"-isystem",
+					"$(SRCROOT)/../vendor/sync/include",
+				);
 				OTHER_LIBTOOLFLAGS = "$(SRCROOT)/../vendor/realm-ios/librealm-ios.a";
 				PRODUCT_NAME = RealmJS;
 				SKIP_INSTALL = YES;
