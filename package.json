--- conflicted
+++ resolved
@@ -1,11 +1,7 @@
 {
   "name": "realm",
   "description": "Realm is a mobile database: an alternative to SQLite and key-value stores",
-<<<<<<< HEAD
   "version": "10.5.0-alpha.6",
-=======
-  "version": "10.2.0",
->>>>>>> e264453a
   "license": "See the actual license in the file LICENSE",
   "homepage": "https://realm.io",
   "keywords": [
