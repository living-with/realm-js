--- conflicted
+++ resolved
@@ -1,7 +1,7 @@
 {
   "name": "realm",
   "description": "Realm is a mobile database: an alternative to SQLite and key-value stores",
-  "version": "10.4.1",
+  "version": "10.2.0",
   "license": "See the actual license in the file LICENSE",
   "homepage": "https://realm.io",
   "keywords": [
@@ -74,13 +74,8 @@
   },
   "dependencies": {
     "bindings": "^1.5.0",
-<<<<<<< HEAD
-    "bson": "^4.3.0",
     "command-line-args": "^5.1.1",
-=======
     "bson": "^4.4.0",
-    "command-line-args": "^4.0.6",
->>>>>>> b426b4c7
     "deepmerge": "2.1.0",
     "deprecated-react-native-listview": "0.0.6",
     "fs-extra": "^4.0.3",
