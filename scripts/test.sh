#!/bin/bash

set -o pipefail
set -e

export TEST_SCRIPT=1
export NPM_CONFIG_PROGRESS=false

TARGET=$1
CONFIGURATION=${2:-Release}
NODE_VERSION=${3:-v10.19.0}

if echo "$CONFIGURATION" | grep -i "^Debug$" > /dev/null ; then
  CONFIGURATION="Debug"
fi

USE_REALM_DEBUG=0
if [ "${CONFIGURATION}" == "Debug" ]; then
      USE_REALM_DEBUG=1
fi

USE_REALM_SYNC=1

IOS_SIM_DEVICE=${IOS_SIM_DEVICE:-} # use preferentially, otherwise will be set and re-exported

PATH="/opt/android-sdk-linux/platform-tools:$PATH"
SRCROOT=$(cd "$(dirname "$0")/.." && pwd)
XCPRETTY=$(which xcpretty || true)
CI_RUN=false
if [ -n "${JENKINS_HOME}" ]; then
  CI_RUN=true
fi

SIM_DEVICE_NAME=realm-js-test

# Start current working directory at the root of the project.
cd "$SRCROOT"

# Add node_modules to PATH just in case we weren't called from `npm test`
PATH="$PWD/node_modules/.bin:$PATH"

if [[ $TARGET = *-android ]]; then
  # Inform the prepublish script to build Android modules.
  export REALM_BUILD_ANDROID=1
fi

# SERVER_PID=0
PACKAGER_OUT="$SRCROOT/packager_out.txt"
LOGCAT_OUT="$SRCROOT/logcat_out.txt"
RUN_STITCH_IN_FORGROUND=""

die() {
  echo "$@" >&2
  exit 1
}

<<<<<<< HEAD
start_server() {
  echo "test.sh: starting stitch"
  if [ "$CI_RUN" == "true" ]; then
    echo "CI Run detected, not manually starting a server"
    return;
  fi

  if [[ -z "$(command -v docker)" ]]; then
    echo "starting stitch requires docker"
    exit 1
  fi
  local EXISTING_STITCH=$(docker ps | grep "mongodb-realm-test-server.*9090")
  if [[ -n "$EXISTING_STITCH" ]]; then
    echo "found existing stitch running, not attempting to start another"
  else
    echo "no existing stitch instance running in docker, attempting to start one"
    . "${SRCROOT}/src/object-store/dependencies.list"
    echo "using object-store stitch dependency: ${MDBREALM_TEST_SERVER_TAG}"
    if [[ -n "$RUN_STITCH_IN_FORGROUND" ]]; then
      # we don't worry about tracking the STITCH_DOCKER_ID because without the -d flag, this docker is tied to the shell
      docker run -v "${SRCROOT}/src/object-store/tests/mongodb:/apps/os-integration-tests" -p 9090:9090 -it "docker.pkg.github.com/realm/ci/mongodb-realm-test-server:${MDBREALM_TEST_SERVER_TAG}"
    else
      STITCH_DOCKER_ID=$(docker run -d $BACKGROUND_FLAG -v "${SRCROOT}/src/object-store/tests/mongodb:/apps/os-integration-tests" -p 9090:9090 -it "docker.pkg.github.com/realm/ci/mongodb-realm-test-server:${MDBREALM_TEST_SERVER_TAG}")
      echo "starting docker image $STITCH_DOCKER_ID"
      # wait for stitch to import apps and start serving before continuing
      docker logs --follow "$STITCH_DOCKER_ID" | grep -m 1 "Serving on.*9090" || true
      echo "Started stitch with docker id: ${STITCH_DOCKER_ID}"
    fi
  fi
}

stop_server() {
  echo stopping server
  if [[ -n "$STITCH_DOCKER_ID" ]] ; then
    echo "stopping the docker instance that we started earlier: ${STITCH_DOCKER_ID}"
    docker stop "$STITCH_DOCKER_ID"
  fi
}
=======
# start_server() {
#   echo "test.sh: starting ROS"
#   if [ -z "${SYNC_WORKER_FEATURE_TOKEN}" ]; then
#      die "SYNC_WORKER_FEATURE_TOKEN must be set to run tests."
#   fi

#   ./scripts/download-object-server.sh
#   mkdir -p "$(pwd)/build"
#   local ros_log_temp=$(mktemp)
#   node ./scripts/test-ros-server.js | tee $ros_log_temp &
#   ( tail -f $ros_log_temp & ) | grep -q 'Started: '

#   SERVER_PID=$(jobs -l | grep 'test-ros-server' | awk '{split($0, a, / */); print a[2]}')
#   export ROS_DATA_DIR="$(perl -ne 'print "$1\n" if /^Started: (.*?)$/' $ros_log_temp)"
#   echo ROS PID: ${SERVER_PID}
# }

# stop_server() {
#   echo stopping server
#   if [[ ${SERVER_PID} -gt 0 ]] ; then
#     echo server is running. killing it
#     kill -9 ${SERVER_PID} >/dev/null 2>&1  || true
#     wait ${SERVER_PID} >/dev/null 2>&1 || true # wait may fail if the server exits fast enough
#   fi
# }
>>>>>>> 94728b14

startedSimulator=false
log_temp=
test_temp_dir=
nvm_old_default=
cleanup() {
  # Kill started object server
  # stop_server || true

  if [ "$(uname)" = 'Darwin' ]; then
    echo "shutting down running simulators"
    shutdown_ios_simulator >/dev/null 2>&1

    # Quit Simulator.app to give it a chance to go down gracefully
    if $startedSimulator; then
      osascript -e 'tell app "Simulator" to quit without saving' || true
      sleep 0.25 # otherwise the pkill following will get it too early
    fi
  fi

  if [[ "$(command -v pkill)" ]]; then
    # Kill all child processes.
    pkill -9 -P $$ || true

    # Kill react native packager
    pkill -x node || true
    rm -f "$PACKAGER_OUT" "$LOGCAT_OUT"
  fi

  # Cleanup temp files
  if [ -n "$log_temp" ] && [ -e "$log_temp" ]; then
    rm "$log_temp" || true
  fi
  if [ -n "$test_temp_dir" ] && [ -e "$test_temp_dir" ]; then
    rm -rf "$test_temp_dir" || true
  fi

  # Restore nvm state
  if [ -n "$nvm_old_default" ]; then
    echo Restoring nvm default to $nvm_old_default
    nvm alias default $nvm_old_default
    echo nvm default restored successfully
  fi
}

open_chrome() {
  if [ $CONFIGURATION == 'Release' ]; then
    return;
  fi

  local dir
  for dir in "$HOME/Applications" "/Applications"; do
    if [ -d "$dir/Google Chrome.app" ]; then
      open "$dir/Google Chrome.app"
      break
    fi
  done
}

start_packager() {
  rm -r $TMPDIR/react-* || true
  watchman watch-del-all || true
  ./node_modules/react-native/scripts/packager.sh --reset-cache | tee "$PACKAGER_OUT" &

  while :; do
    if grep -Fxq "Loading dependency graph, done." "$PACKAGER_OUT"; then
      break
    else
      echo "Waiting for packager."
      sleep 2
    fi
  done
}

xctest() {
  setup_ios_simulator

  # - Run the build and test
  echo "Building application"
  xcrun xcodebuild -workspace "$1.xcworkspace" -scheme "$1" -configuration "$CONFIGURATION" -sdk iphonesimulator -destination id="${IOS_SIM_DEVICE_ID}" -derivedDataPath ./build build-for-testing || {
      EXITCODE=$?
      echo "*** Failure (exit code $EXITCODE). ***"
      exit $EXITCODE
  }

  log_temp="$(pwd)/build/out.txt"
  echo "Launching tests. (output is in ${log_temp})"
  xcrun xcodebuild -workspace "$1.xcworkspace" -scheme "$1" -configuration "$CONFIGURATION" -sdk iphonesimulator -destination id="${IOS_SIM_DEVICE_ID}" -derivedDataPath ./build test-without-building 2>&1 | tee "$log_temp" || {
      EXITCODE=$?
      echo "*** Failure (exit code $EXITCODE). ***"
      exit $EXITCODE
  }

  echo "Shuttting down ${SIM_DEVICE_NAME} simulator. (device is not deleted. you can use it to debug the app)"
  shutdown_ios_simulator

  check_test_results $1
}

check_test_results() {
  echo "Checking tests results"
  if grep -q "REALM_FAILING_TESTS" $(pwd)/build/out.txt; then
      echo "*** REALM JS TESTS FAILED. See tests results above ***"
      exit 20
  else
      echo "*** $1 SUCCESS ***"
  fi
}

setup_ios_simulator() {
  #try deleting old simulator with same name.
  echo "Preparing to create a new simulator"
  delete_ios_simulator >/dev/null 2>&1

  #parse devices
  IOS_RUNTIME=$(xcrun simctl list runtimes | grep -v unavailable | grep -m1 -o 'com.apple.CoreSimulator.SimRuntime.iOS.*' | sed 's/[()]//g')
  echo using iOS Runtime ${IOS_RUNTIME} to create new simulator ${SIM_DEVICE_NAME}

  #create new test simulator
  IOS_SIM_DEVICE_ID=$(xcrun simctl create ${SIM_DEVICE_NAME} com.apple.CoreSimulator.SimDeviceType.iPhone-SE ${IOS_RUNTIME})
  #boot new test simulator
  xcrun simctl boot ${SIM_DEVICE_NAME}

  printf "Waiting for springboard to ensure device is ready..."
  xcrun simctl launch ${SIM_DEVICE_NAME} com.apple.springboard 1>/dev/null 2>/dev/null || true
  echo "  done"
}

shutdown_ios_simulator() {
  #shutdown test simulator
  xcrun simctl shutdown ${SIM_DEVICE_NAME} || true
}

delete_ios_simulator() {
  shutdown_ios_simulator

  #delete test simulator
  xcrun simctl delete ${SIM_DEVICE_NAME} || true
}

# Cleanup now and also cleanup when this script exits.
cleanup >/dev/null 2>&1
trap cleanup EXIT

echo Checking for nvm installation
# Use a consistent version of Node if possible.
if [[ -z "$(command -v nvm)" ]]; then
  set +e
  if [ -f "$NVM_DIR/nvm.sh" ]; then
    . "$NVM_DIR/nvm.sh" '' || true
  elif [ -x "$(command -v brew)" ] && [ -f "$(brew --prefix nvm)/nvm.sh" ]; then
    # we must be on mac and nvm was installed with brew
    # TODO: change the mac slaves to use manual nvm installation
    . "$(brew --prefix nvm)/nvm.sh" '' || true
  elif [ -f "$HOME/.nvm/nvm.sh" ]; then
    . ~/.nvm/nvm.sh ''
  fi
  set -e
fi
if [[ "$(command -v nvm)" ]]; then
  echo nvm installing $NODE_VERSION
  set +e
  nvm install $NODE_VERSION
  retVal=$?
  if [ $retVal -ne 0 ]; then
      echo "Error while installing $NODE_VERSION $retVal"
      exit $retVal
  fi
  set -e
  echo nvm install of $NODE_VERSION completed
fi
set_nvm_default() {
  if [ -n "$REALM_SET_NVM_ALIAS" ] && [[ "$(command -v nvm)" ]]; then
    echo REALM_SET_NVM_ALIAS is set.
    nvm_old_default="$(nvm alias default --no-colors | cut -d ' ' -f 3)"
    echo Setting nvm default alias to $(nvm current)
    nvm alias default $(nvm current)
  fi
}

# Remove cached packages
rm -rf ~/.yarn-cache/npm-realm-*

case "$TARGET" in
"check-environment")
  npm run check-environment
  ;;
"eslint")
  [[ $CONFIGURATION == 'Debug' ]] && exit 0
  npm run eslint
  ;;
"eslint-ci")
  [[ $CONFIGURATION == 'Debug' ]] && exit 0
  npm ci
  ./node_modules/.bin/eslint -f checkstyle . > eslint.xml || true
  ;;
"license-check")
  [[ $CONFIGURATION == 'Debug' ]] && exit 0
  npm run license-check
  ;;
"jsdoc")
  [[ $CONFIGURATION == 'Debug' ]] && exit 0
  npm run jsdoc
  ;;
"react-tests")
  npm run check-environment
  set_nvm_default
  npm ci
  # start_server

  pushd tests/react-test-app
  npm ci
  ./node_modules/.bin/install-local
  open_chrome
  start_packager

  pushd ios
  pod install
  xctest ReactTests
  # stop_server
  ;;
"react-example")
  npm run check-environment
  set_nvm_default
  npm ci

  pushd examples/ReactExample
  npm ci
  ./node_modules/.bin/install-local
  open_chrome
  start_packager

  pushd ios
  pod install
  xctest ReactExample
  popd
  ;;
"start-server")
  RUN_STITCH_IN_FORGROUND=true
  start_server
  ;;
"react-tests-android")
  npm run check-environment
  # start_server

  [[ $CONFIGURATION == 'Debug' ]] && exit 0
  XCPRETTY=''

  pushd react-native/android
  $(pwd)/gradlew publishAndroid
  popd

  pushd tests/react-test-app
  npm ci
  ./node_modules/.bin/install-local

  echo "Resetting logcat"
  # Despite the docs claiming -c to work, it doesn't, so `-T 1` alleviates that.
  mkdir -p $(pwd)/build || true
  adb logcat -c
  adb logcat -T 1 | tee "$LOGCAT_OUT" | tee $(pwd)/build/out.txt &

  ./run-android.sh

  echo "Start listening for Test completion"

  while :; do
    if grep -q "__REALM_JS_TESTS_COMPLETED__" "$LOGCAT_OUT"; then
      break
    else
      echo "Waiting for tests."
      sleep 2
    fi
  done

  rm -f tests.xml
  adb pull /sdcard/tests.xml .

  # Stop running child processes before printing results.
  cleanup
  echo "********* TESTS COMPLETED *********";
  echo "********* File location: $(pwd)/tests.xml *********";
  cat tests.xml

  check_test_results ReactTests
  ;;

"node")
  npm run check-environment
  npm ci --build-from-source=realm --realm_enable_sync=${USE_REALM_SYNC} --use_realm_debug=${USE_REALM_DEBUG}
<<<<<<< HEAD
  start_server
=======
  # start_server

>>>>>>> 94728b14
  # Change to a temp directory.
  cd "$(mktemp -q -d -t realm.node.XXXXXX)"
  test_temp_dir=$PWD # set it to be cleaned at exit

  pushd "$SRCROOT/tests"
  npm ci
  npm run test
  popd
  # stop_server
  ;;
"electron")
  npm ci
  # start_server

  pushd "$SRCROOT/tests/electron"
  # Build Realm and runtime deps for electron
  export npm_config_build_from_source=realm
  export npm_config_target=8.1.1
  export npm_config_runtime=electron
  export npm_config_disturl=https://atom.io/download/electron
  npm ci --realm_enable_sync
  ./node_modules/.bin/install-local

  npm test -- --process=main

  popd
  # stop_server
  # start_server
  pushd "$SRCROOT/tests/electron"

  npm test -- --process=render

  popd

  # stop_server
  ;;
"test-runners")
  npm run check-environment
  npm ci --build-from-source=realm --use_realm_debug=${USE_REALM_DEBUG}
  npm run test-runners
  ;;
"all")
  # Run all tests that must pass before publishing.
  for test in eslint license-check react-example react-tests-android react-tests; do
    for configuration in Debug Release; do
      echo "RUNNING TEST: $test ($configuration)"
      echo '----------------------------------------'
      npm test "$test" "$configuration" || die "Test Failed: $test ($configuration)"
      echo
    done
  done
  ;;
"object-store")
  pushd src/object-store
  cmake -DCMAKE_BUILD_TYPE="$CONFIGURATION" .
  make run-tests
  ;;
*)
  echo "Invalid target '${TARGET}'"
  exit 1
esac<|MERGE_RESOLUTION|>--- conflicted
+++ resolved
@@ -54,7 +54,6 @@
   exit 1
 }
 
-<<<<<<< HEAD
 start_server() {
   echo "test.sh: starting stitch"
   if [ "$CI_RUN" == "true" ]; then
@@ -93,33 +92,6 @@
     docker stop "$STITCH_DOCKER_ID"
   fi
 }
-=======
-# start_server() {
-#   echo "test.sh: starting ROS"
-#   if [ -z "${SYNC_WORKER_FEATURE_TOKEN}" ]; then
-#      die "SYNC_WORKER_FEATURE_TOKEN must be set to run tests."
-#   fi
-
-#   ./scripts/download-object-server.sh
-#   mkdir -p "$(pwd)/build"
-#   local ros_log_temp=$(mktemp)
-#   node ./scripts/test-ros-server.js | tee $ros_log_temp &
-#   ( tail -f $ros_log_temp & ) | grep -q 'Started: '
-
-#   SERVER_PID=$(jobs -l | grep 'test-ros-server' | awk '{split($0, a, / */); print a[2]}')
-#   export ROS_DATA_DIR="$(perl -ne 'print "$1\n" if /^Started: (.*?)$/' $ros_log_temp)"
-#   echo ROS PID: ${SERVER_PID}
-# }
-
-# stop_server() {
-#   echo stopping server
-#   if [[ ${SERVER_PID} -gt 0 ]] ; then
-#     echo server is running. killing it
-#     kill -9 ${SERVER_PID} >/dev/null 2>&1  || true
-#     wait ${SERVER_PID} >/dev/null 2>&1 || true # wait may fail if the server exits fast enough
-#   fi
-# }
->>>>>>> 94728b14
 
 startedSimulator=false
 log_temp=
@@ -410,12 +382,8 @@
 "node")
   npm run check-environment
   npm ci --build-from-source=realm --realm_enable_sync=${USE_REALM_SYNC} --use_realm_debug=${USE_REALM_DEBUG}
-<<<<<<< HEAD
   start_server
-=======
-  # start_server
-
->>>>>>> 94728b14
+
   # Change to a temp directory.
   cd "$(mktemp -q -d -t realm.node.XXXXXX)"
   test_temp_dir=$PWD # set it to be cleaned at exit
