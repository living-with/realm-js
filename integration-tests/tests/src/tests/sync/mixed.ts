////////////////////////////////////////////////////////////////////////////
//
// Copyright 2020 Realm Inc.
//
// Licensed under the Apache License, Version 2.0 (the "License");
// you may not use this file except in compliance with the License.
// You may obtain a copy of the License at
//
// http://www.apache.org/licenses/LICENSE-2.0
//
// Unless required by applicable law or agreed to in writing, software
// distributed under the License is distributed on an "AS IS" BASIS,
// WITHOUT WARRANTIES OR CONDITIONS OF ANY KIND, either express or implied.
// See the License for the specific language governing permissions and
// limitations under the License.
//
////////////////////////////////////////////////////////////////////////////

import { expect } from "chai";
import Realm, { BSON, Configuration, Mixed, ObjectSchema } from "realm";

import { importAppBefore, authenticateUserBefore, openRealmBefore } from "../../hooks";
import { itUploadsDeletesAndDownloads } from "./upload-delete-download";
import { buildAppConfig } from "../../utils/build-app-config";
import { OpenRealmConfiguration, openRealm } from "../../utils/open-realm";

/**
 * A function type that generates values to inserted and expected values used with the default tester.
 * The input realm is necessary to create and add objects to the realm before using them in the tests.
 * The distinction between "values" and "expected" is necessary because most tests here close the realm after using
 * the objects in "values", so they can't be used with the default tester (that happens at a later time).
 * "expected" contains just an object instead of a RealmObject that can be used for testing.
 */
type ValueAndExpectedGenerator = (realm: Realm) => { values: Mixed; expected: Mixed };

type Value = Realm.Mixed | ((realm: Realm) => Realm.Mixed) | ValueAndExpectedGenerator;
type ValueTester = (actual: Realm.Mixed, inserted: Realm.Mixed) => void;

class MixedClass extends Realm.Object<MixedClass> {
  _id!: Realm.BSON.ObjectId;
  value: Realm.Mixed;
  list!: Realm.List<Realm.Mixed>;

  static schema: ObjectSchema = {
    name: "MixedClass",
    properties: {
      _id: "objectId",
      value: "mixed",
      list: "mixed[]",
    },
    primaryKey: "_id",
  };
}

const bool = true;
const int = 1;
const double = 123.456;
const d128 = BSON.Decimal128.fromString("6.022e23");
const string = "hello";
const date = new Date();
const oid = new BSON.ObjectId();
const uuid = new BSON.UUID();
const nullValue = null;
const data = new Uint8Array([0xd8, 0x21, 0xd6, 0xe8, 0x00, 0x57, 0xbc, 0xb2, 0x6a, 0x15]).buffer;

function getMixedList(realm: Realm) {
  const expectedObj = { _id: new BSON.ObjectId() };
  const obj = realm.create(MixedClass, expectedObj);

<<<<<<< HEAD
  // return [bool, int, double, d128, string, oid, uuid, nullValue, date, data, obj];
  return [obj];
=======
  const values = [bool, int, double, d128, string, oid, uuid, nullValue, date, data, obj];
  const expected = [bool, int, double, d128, string, oid, uuid, nullValue, date, data, expectedObj];

  return { values, expected };
>>>>>>> 8f816294
}

function getMixedDict(realm: Realm) {
  const expectedObj = { _id: new BSON.ObjectId() };
  const obj = realm.create(MixedClass, expectedObj);

  const values = {
    bool,
    int,
    double,
    d128,
    string,
    oid,
    uuid,
    nullValue,
    date,
    data,
    obj,
  };

  const expected = {
    bool,
    int,
    double,
    d128,
    string,
    oid,
    uuid,
    nullValue,
    date,
    data,
    obj: expectedObj,
  };

  return { values, expected };
}

function getNestedMixedList(realm: Realm) {
  const mixList1 = getMixedList(realm);
  const mixList2 = getMixedList(realm);
  const mixDict = getMixedDict(realm);

  const values = [...mixList1.values, mixList2.values, mixDict.values];
  const expected = [...mixList1.expected, mixList2.expected, mixDict.expected];

  return { values, expected };
}

function getNestedMixedDict(realm: Realm) {
  const mixDict1 = getMixedDict(realm);
  const mixDict2 = getMixedDict(realm);
  const mixList = getMixedList(realm);

  const values = {
    ...mixDict1.values,
    innerDict: mixDict2.values,
    innerList: mixList.values,
  };

  const expected = {
    ...mixDict1.expected,
    innerDict: mixDict2.expected,
    innerList: mixList.expected,
  };

  return { values, expected };
}

function expectRealmList(value: unknown): asserts value is Realm.List<unknown> {
  expect(value).instanceOf(Realm.List);
}

function expectRealmDictionary(value: unknown): asserts value is Realm.Dictionary<unknown> {
  expect(value).instanceOf(Realm.Dictionary);
}

/**
 * The default tester of values.
 * @param actual The value downloaded from the server.
 * @param inserted The value inserted locally before upload.
 */
function defaultTester(actual: unknown, inserted: unknown) {
  if (inserted instanceof Array) {
    expectRealmList(actual);
    expect(actual.length).equals(inserted.length);
    inserted.forEach((item, index) => defaultTester(actual[index], item));
  } else if (inserted != null && typeof inserted === "object" && "d128" in inserted) {
    expectRealmDictionary(actual);
    const insertedKeys = Object.keys(actual);
    const actualKeys = Object.keys(actual);
    expect(insertedKeys).members(actualKeys);
    insertedKeys.forEach((key) => defaultTester(actual[key], (inserted as Record<string, unknown>)[key]));
  } else if (inserted instanceof ArrayBuffer) {
    const actualBinaryView = new Uint8Array(actual as ArrayBuffer);
    const insertedBinaryView = new Uint8Array(inserted as ArrayBuffer);
    expect(actualBinaryView.byteLength).equals(insertedBinaryView.byteLength);
    insertedBinaryView.forEach((item, index) => defaultTester(item, actualBinaryView[index]));
  } else if (inserted != null && typeof inserted === "object" && "_id" in inserted) {
    expect(actual).instanceOf(MixedClass);
    const actualMixed = actual as MixedClass;
    const insertedMixed = inserted as MixedClass;
    defaultTester(actualMixed._id, insertedMixed._id);
  } else {
    expect(String(actual)).equals(String(inserted));
  }
}

async function setupIfFlexiblySync(realm: Realm, useFlexibleSync: boolean) {
  if (useFlexibleSync) {
    await realm.subscriptions.update((mutableSubs) => {
      mutableSubs.add(realm.objects(MixedClass));
    });
    await realm.subscriptions.waitForSynchronization();
  }
}

/**
 * Registers a test suite that:
 * - Opens a synced Realm
 * - Performs an object creation
 * - Uploads the local Realm
 * - Deletes the Realm locally
 * - Reopens and downloads the Realm
 * - Performs a test to ensure the downloaded value match the value created locally.
 * @param typeName Name of the mixed type (only used for the test name)
 * @param value The value to be used for the test, or a function to obtain it
 * @param valueTester The function used to assert equality
 * @param useFlexibleSync Whether to use flexible sync (otherwise partition based sync will be used)
 */
function describeRoundtrip({
  typeName,
  value,
  valueTester = defaultTester,
  useFlexibleSync,
}: {
  typeName: string;
  value: Value;
  valueTester?: ValueTester;
  useFlexibleSync: boolean;
}) {
  function performTest(actual: Realm.Mixed, inserted: Realm.Mixed) {
    valueTester(actual, inserted);
  }

  describe(`roundtrip of '${typeName}'`, () => {
    openRealmBefore({
      schema: [MixedClass],
      sync: useFlexibleSync ? { flexible: true } : { partitionValue: "mixed-test" },
    });

    it("writes", async function (this: RealmContext) {
      await setupIfFlexiblySync(this.realm, useFlexibleSync);
      this._id = new Realm.BSON.ObjectId();
      this.realm.write(() => {
        if (typeof value === "function") {
          const valueResult = value(this.realm);
          if ("expected" in valueResult && "values" in valueResult) {
            this.value = valueResult.values;
            this.expected = valueResult.expected;
          } else {
            this.value = valueResult;
          }
        } else {
          this.value = value;
        }
        this.realm.create(MixedClass, {
          _id: this._id,
          value: this.value,
          // Adding a few other unrelated elements to the list
          list: [this.value, 123, false, "something-else"],
        });
      });
    });

    itUploadsDeletesAndDownloads();

    it("reads", async function (this: RealmContext) {
      await setupIfFlexiblySync(this.realm, useFlexibleSync);

      const obj = await new Promise<MixedClass>((resolve) => {
        this.realm
          .objects(MixedClass)
          .filtered("_id = $0", this._id)
          .addListener(([obj]) => {
            if (obj) {
              resolve(obj);
            }
          });
      });

      expect(typeof obj).equals("object");

      const testVal = this.expected === undefined ? this.value : this.expected;
      // Test the single value
      performTest(obj.value, testVal);
      // Test the list of values
      expect(obj.list.length).equals(4);
      const firstElement = obj.list[0];
      performTest(firstElement, testVal);
      // No need to keep these around
      delete this._id;
      delete this.value;
    });
  });
}

function describeTypes(useFlexibleSync: boolean) {
  authenticateUserBefore();

  describeRoundtrip({ typeName: "null", value: null, useFlexibleSync });

  // TODO: Provide an API to specify storing this as an int
  describeRoundtrip({ typeName: "int", value: 123, useFlexibleSync });

  // TODO: Provide an API to specify which of these to store
  describeRoundtrip({ typeName: "float / double", value: 123.456, useFlexibleSync });
  describeRoundtrip({ typeName: "bool (true)", value: true, useFlexibleSync });
  describeRoundtrip({ typeName: "bool (false)", value: false, useFlexibleSync });
  describeRoundtrip({ typeName: "string", value: "test-string", useFlexibleSync });

  const buffer = new Uint8Array([4, 8, 12, 16]).buffer;
  describeRoundtrip({
    typeName: "data",
    value: buffer,
    useFlexibleSync,
  });

  const date = new Date(1620768552979);
  describeRoundtrip({
    typeName: "date",
    value: date,
    useFlexibleSync,
  });

  const objectId = new Realm.BSON.ObjectId("609afc1290a3c1818f04635e");
  describeRoundtrip({
    typeName: "ObjectId",
    value: objectId,
    useFlexibleSync,
  });

  const uuid = new Realm.BSON.UUID("9476a497-60ef-4439-bc8a-52b8ad0d4875");
  describeRoundtrip({
    typeName: "UUID",
    value: uuid,
    useFlexibleSync,
  });

  const decimal128 = Realm.BSON.Decimal128.fromString("1234.5678");
  describeRoundtrip({
    typeName: "Decimal128",
    value: decimal128,
    useFlexibleSync,
  });

  const recursiveObjectId = new Realm.BSON.ObjectId();
  describeRoundtrip({
    typeName: "object link",
    value: (realm: Realm) => {
      // Create an object
      const result = realm.create<MixedClass>("MixedClass", {
        _id: recursiveObjectId,
        value: null,
      });
      // Make it recursive
      result.value = result;
      return result;
    },
    valueTester: (value: MixedClass) => {
      expect(recursiveObjectId.equals(value._id)).to.be.true;
    },
    useFlexibleSync,
  });

  if (useFlexibleSync) {
    describe("collections in mixed", () => {
      describeRoundtrip({
        typeName: "list",
        value: getMixedList,
        useFlexibleSync: true,
      });

      describeRoundtrip({
        typeName: "nested list",
        value: getNestedMixedList,
        useFlexibleSync: true,
      });

      describeRoundtrip({
        typeName: "dictionary",
        value: getMixedDict,
        useFlexibleSync: true,
      });

      describeRoundtrip({
        typeName: "nested dictionary",
        value: getNestedMixedDict,
        useFlexibleSync: true,
      });
    });
  }
}

<<<<<<< HEAD
describe.only("mixed synced", () => {
  // describe("partition-based sync roundtrip", function () {
  //   this.longTimeout();
  //   importAppBefore(buildAppConfig("with-pbs").anonAuth().partitionBasedSync());
  //   describeTypes(false);
  // });

  // describe.skipIf(environment.skipFlexibleSync, "flexible sync roundtrip", function () {
  //   this.longTimeout();
  //   importAppBefore(buildAppConfig("with-flx").anonAuth().flexibleSync());
  //   describeTypes(true);
  // });

  describe.skipIf(environment.skipFlexibleSync, "mixed collections", function () {
=======
describe("mixed synced", () => {
  describe("partition-based sync roundtrip", function () {
    this.longTimeout();
    importAppBefore(buildAppConfig("with-pbs").anonAuth().partitionBasedSync());
    describeTypes(false);
  });

  describe.skipIf(environment.skipFlexibleSync, "flexible sync roundtrip", function () {
>>>>>>> 8f816294
    this.longTimeout();
    importAppBefore(buildAppConfig("with-flx").anonAuth().flexibleSync());

    type MultiRealmContext = {
      realm1: Realm;
      realm2: Realm;
      config1: Configuration;
      config2: Configuration;
    } & AppContext &
      Mocha.Context;

    beforeEach(async function (this: MultiRealmContext) {
      const config = {
        schema: [MixedClass],
        sync: { flexible: true },
      } satisfies OpenRealmConfiguration;

      this.realm1 = await logInAndGetRealm(this.app, config);
      this.realm2 = await logInAndGetRealm(this.app, config);

      this.config1 = { ...config, sync: this.realm1.syncSession?.config };
      this.config2 = { ...config, sync: this.realm2.syncSession?.config };
    });

    afterEach(async function (this: MultiRealmContext) {
      closeAndDeleteRealms(this.config1, this.config2);
    });

    function closeAndDeleteRealms(...configs: Configuration[]) {
      for (const config of configs) {
        Realm.deleteFile(config);
      }
      Realm.clearTestState();
    }

    async function waitForSynchronization({
      uploadRealm,
      downloadRealm,
    }: {
      uploadRealm: Realm;
      downloadRealm: Realm;
    }) {
      await uploadRealm.syncSession?.uploadAllLocalChanges();
      await downloadRealm.syncSession?.downloadAllServerChanges();
    }

    async function logInAndGetRealm(app: Realm.App, config: OpenRealmConfiguration) {
      const user = await app.logIn(Realm.Credentials.anonymous(false));
      const realm = (await openRealm(config, user)).realm;

      await setupIfFlexiblySync(realm, true);

      // //It seems that if I use this I don't get the same core crash, but the test doesn't complete
      // realm.write(() => {
      //   realm.delete(realm.objects(MixedClass));
      // });

      // await realm.syncSession?.uploadAllLocalChanges();

      return realm;
    }

    function getWaiter(obj: MixedClass, propertyName: keyof MixedClass): Promise<void> {
      return new Promise((resolve) => {
        obj.addListener((_, changes) => {
          if (changes.changedProperties.includes(propertyName)) {
            obj.removeAllListeners();
            resolve();
          }
        });
      });
    }

    function waitForMixedClassObj(realm: Realm, obId: Realm.BSON.ObjectId): Promise<MixedClass> {
      return new Promise<MixedClass>((resolve) => {
        realm
          .objects(MixedClass)
          .filtered("_id = $0", obId)
          .addListener(([obj]) => {
            if (obj) {
              resolve(obj);
            }
          });
      });
    }

    async function getObjects(
      realm1: Realm,
      realm2: Realm,
      initialVal: Mixed,
    ): Promise<{ obj1: MixedClass; obj2: MixedClass }> {
      const obId = new Realm.BSON.ObjectId();
      const obj1 = realm1.write(() => {
        return realm1.create(MixedClass, {
          _id: obId,
          value: initialVal,
        });
      });

      const obj2 = await waitForMixedClassObj(realm2, obId);
      return { obj1, obj2 };
    }

    it("value change", async function (this: MultiRealmContext) {
      const realm1 = this.realm1;
      const realm2 = this.realm2;
      const { obj1, obj2 } = await getObjects(this.realm1, this.realm2, null);

      const valuesToInsert = realm1.write(() => {
        return getNestedMixedList(realm1);
      });

      for (const val of valuesToInsert) {
        realm1.write(() => {
          obj1.value = val;
        });

        const waitPromise = getWaiter(obj2, "value");
        await waitForSynchronization({ uploadRealm: realm1, downloadRealm: realm2 });
        await waitPromise;

        defaultTester(obj2.value, val);
      }
    });

    it("list adding", async function (this: MultiRealmContext) {
      const realm1 = this.realm1;
      const realm2 = this.realm2;
      const { obj1, obj2 } = await getObjects(this.realm1, this.realm2, []);

      const valuesToInsert = realm1.write(() => {
        return getNestedMixedList(realm1);
      });

      //We will keep this list updated with the values we expect to find
      const expectedList = [];

      //Adding elements one by one and verifying the list is synchronized
      for (const val of valuesToInsert) {
        realm1.write(() => {
          (obj1.value as Realm.List).push(val);
        });
        expectedList.push(val);

        const waitPromise = getWaiter(obj2, "value");
        await waitForSynchronization({ uploadRealm: realm1, downloadRealm: realm2 });
        await waitPromise;

        defaultTester(obj2.value, expectedList);
      }
    });

    it("list removing", async function (this: MultiRealmContext) {
      const realm1 = this.realm1;
      const realm2 = this.realm2;

      const valuesToInsert = realm1.write(() => {
        return getNestedMixedList(realm1);
      });

      const { obj1, obj2 } = await getObjects(this.realm1, this.realm2, valuesToInsert);

      //We will keep this list updated with the values we expect to find
      const expectedList = [...valuesToInsert];

      //Removing elements one by one and verifying the list is synchronized
      for (let i = 0; i < valuesToInsert.length; i++) {
        realm1.write(() => {
          (obj1.value as Realm.List).pop();
        });
        expectedList.pop();

        const waitPromise = getWaiter(obj2, "value");
        await waitForSynchronization({ uploadRealm: realm1, downloadRealm: realm2 });
        await waitPromise;

        defaultTester(obj2.value, expectedList);
      }

      expect((obj1.value as Realm.List).length).equals(0);
      expect((obj2.value as Realm.List).length).equals(0);
    });

    it("list modification", async function (this: MultiRealmContext) {
      const realm1 = this.realm1;
      const realm2 = this.realm2;

      const valuesToInsert = realm1.write(() => {
        return getNestedMixedList(realm1);
      });

      const { obj1, obj2 } = await getObjects(this.realm1, this.realm2, ["test"]);

      //We will keep this list updated with the values we expect to find
      const expectedList: Mixed[] = ["test"];

      //Changing the first element and verifying the list is synchronized
      for (const val of valuesToInsert) {
        realm1.write(() => {
          (obj1.value as Realm.List)[0] = val;
        });
        expectedList[0] = val;

        const waitPromise = getWaiter(obj2, "value");
        await waitForSynchronization({ uploadRealm: realm1, downloadRealm: realm2 });
        await waitPromise;

        defaultTester(obj2.value, expectedList);
      }

      obj2.removeAllListeners();
    });

    it.skip("dictionary adding", async function (this: MultiRealmContext) {
      const realm1 = this.realm1;
      const realm2 = this.realm2;

      const valuesToInsert: { [key: string]: any } = realm1.write(() => {
        return getNestedMixedDict(realm1);
      });

      const { obj1, obj2 } = await getObjects(this.realm1, this.realm2, {});

      //We will keep this dictionary updated with the values we expect to find
      const expectedDict: { [key: string]: any } = {};

      //Adding elements one by one and verifying the dictionary is synchronized
      for (const key in valuesToInsert) {
        const val = valuesToInsert[key];
        realm1.write(() => {
          (obj1.value as Realm.Dictionary)[key] = val;
        });
        expectedDict[key] = val;

        const waitPromise = getWaiter(obj2, "value");
        await waitForSynchronization({ uploadRealm: realm1, downloadRealm: realm2 });
        await waitPromise;

        defaultTester(obj2.value, expectedDict);
      }
    });

    it.skip("dictionary removing", async function (this: MultiRealmContext) {
      const realm1 = this.realm1;
      const realm2 = this.realm2;

      const valuesToInsert: { [key: string]: any } = realm1.write(() => {
        return getNestedMixedDict(realm1);
      });

      const { obj1, obj2 } = await getObjects(this.realm1, this.realm2, valuesToInsert);

      //We will keep this dictionary updated with the values we expect to find
      const expectedDict = { ...valuesToInsert };

      //Removing elements one by one and verifying the dictionary is synchronized
      for (const key in valuesToInsert) {
        realm1.write(() => {
          (obj1.value as Realm.Dictionary).remove(key);
        });
        delete expectedDict[key];

        const waitPromise = getWaiter(obj2, "value");
        await waitForSynchronization({ uploadRealm: realm1, downloadRealm: realm2 });
        await waitPromise;

        defaultTester(obj2.value, expectedDict, realm2);
      }
    });

    it.skip("dictionary modification", async function (this: MultiRealmContext) {
      const realm1 = this.realm1;
      const realm2 = this.realm2;

      const valuesToInsert: { [key: string]: any } = realm1.write(() => {
        return getNestedMixedDict(realm1);
      });

      const keyString = "keyString";
      const { obj1, obj2 } = await getObjects(this.realm1, this.realm2, { [keyString]: 1 });

      //We will keep this dictionary updated with the values we expect to find
      const expectedDict: { [key: string]: any } = {};

      //Modifying elements one by one and verifying the dictionary is synchronized
      for (const key in valuesToInsert) {
        const val = valuesToInsert[key];
        realm1.write(() => {
          (obj1.value as Realm.Dictionary)[keyString] = val;
        });
        expectedDict[keyString] = val;

        const waitPromise = getWaiter(obj2, "value");
        await waitForSynchronization({ uploadRealm: realm1, downloadRealm: realm2 });
        await waitPromise;

        defaultTester(obj2.value, expectedDict);
      }
    });
  });
});<|MERGE_RESOLUTION|>--- conflicted
+++ resolved
@@ -52,6 +52,20 @@
   };
 }
 
+class InnerClass extends Realm.Object<InnerClass> {
+  _id!: Realm.BSON.ObjectId;
+  intValue!: number;
+
+  static schema: ObjectSchema = {
+    name: "InnerClass",
+    properties: {
+      _id: "objectId",
+      floatValue: "float",
+    },
+    primaryKey: "_id",
+  };
+}
+
 const bool = true;
 const int = 1;
 const double = 123.456;
@@ -63,23 +77,22 @@
 const nullValue = null;
 const data = new Uint8Array([0xd8, 0x21, 0xd6, 0xe8, 0x00, 0x57, 0xbc, 0xb2, 0x6a, 0x15]).buffer;
 
+function getInnerObj(): any {
+  return { _id: new BSON.ObjectId() };
+}
+
 function getMixedList(realm: Realm) {
-  const expectedObj = { _id: new BSON.ObjectId() };
+  const expectedObj = getInnerObj();
   const obj = realm.create(MixedClass, expectedObj);
 
-<<<<<<< HEAD
-  // return [bool, int, double, d128, string, oid, uuid, nullValue, date, data, obj];
-  return [obj];
-=======
   const values = [bool, int, double, d128, string, oid, uuid, nullValue, date, data, obj];
   const expected = [bool, int, double, d128, string, oid, uuid, nullValue, date, data, expectedObj];
 
   return { values, expected };
->>>>>>> 8f816294
 }
 
 function getMixedDict(realm: Realm) {
-  const expectedObj = { _id: new BSON.ObjectId() };
+  const expectedObj = getInnerObj();
   const obj = realm.create(MixedClass, expectedObj);
 
   const values = {
@@ -379,7 +392,6 @@
   }
 }
 
-<<<<<<< HEAD
 describe.only("mixed synced", () => {
   // describe("partition-based sync roundtrip", function () {
   //   this.longTimeout();
@@ -394,16 +406,6 @@
   // });
 
   describe.skipIf(environment.skipFlexibleSync, "mixed collections", function () {
-=======
-describe("mixed synced", () => {
-  describe("partition-based sync roundtrip", function () {
-    this.longTimeout();
-    importAppBefore(buildAppConfig("with-pbs").anonAuth().partitionBasedSync());
-    describeTypes(false);
-  });
-
-  describe.skipIf(environment.skipFlexibleSync, "flexible sync roundtrip", function () {
->>>>>>> 8f816294
     this.longTimeout();
     importAppBefore(buildAppConfig("with-flx").anonAuth().flexibleSync());
 
@@ -417,7 +419,7 @@
 
     beforeEach(async function (this: MultiRealmContext) {
       const config = {
-        schema: [MixedClass],
+        schema: [MixedClass, InnerClass],
         sync: { flexible: true },
       } satisfies OpenRealmConfiguration;
 
@@ -454,7 +456,12 @@
       const user = await app.logIn(Realm.Credentials.anonymous(false));
       const realm = (await openRealm(config, user)).realm;
 
-      await setupIfFlexiblySync(realm, true);
+      await realm.subscriptions.update((mutableSubs) => {
+        mutableSubs.add(realm.objects(MixedClass));
+        mutableSubs.add(realm.objects(InnerClass));
+      });
+
+      await realm.subscriptions.waitForSynchronization();
 
       // //It seems that if I use this I don't get the same core crash, but the test doesn't complete
       // realm.write(() => {
@@ -512,11 +519,14 @@
       const realm2 = this.realm2;
       const { obj1, obj2 } = await getObjects(this.realm1, this.realm2, null);
 
-      const valuesToInsert = realm1.write(() => {
+      const { values, expected } = realm1.write(() => {
         return getNestedMixedList(realm1);
       });
 
-      for (const val of valuesToInsert) {
+      for (let index = 0; index < values.length; index++) {
+        const val = values[index];
+        const exp = expected[index];
+
         realm1.write(() => {
           obj1.value = val;
         });
@@ -525,7 +535,7 @@
         await waitForSynchronization({ uploadRealm: realm1, downloadRealm: realm2 });
         await waitPromise;
 
-        defaultTester(obj2.value, val);
+        defaultTester(obj2.value, exp);
       }
     });
 
@@ -534,7 +544,7 @@
       const realm2 = this.realm2;
       const { obj1, obj2 } = await getObjects(this.realm1, this.realm2, []);
 
-      const valuesToInsert = realm1.write(() => {
+      const { values, expected } = realm1.write(() => {
         return getNestedMixedList(realm1);
       });
 
@@ -542,11 +552,14 @@
       const expectedList = [];
 
       //Adding elements one by one and verifying the list is synchronized
-      for (const val of valuesToInsert) {
+      for (let index = 0; index < values.length; index++) {
+        const val = values[index];
+        const exp = expected[index];
+
         realm1.write(() => {
           (obj1.value as Realm.List).push(val);
         });
-        expectedList.push(val);
+        expectedList.push(exp);
 
         const waitPromise = getWaiter(obj2, "value");
         await waitForSynchronization({ uploadRealm: realm1, downloadRealm: realm2 });
@@ -560,17 +573,17 @@
       const realm1 = this.realm1;
       const realm2 = this.realm2;
 
-      const valuesToInsert = realm1.write(() => {
+      const { values, expected } = realm1.write(() => {
         return getNestedMixedList(realm1);
       });
 
-      const { obj1, obj2 } = await getObjects(this.realm1, this.realm2, valuesToInsert);
+      const { obj1, obj2 } = await getObjects(this.realm1, this.realm2, values);
 
       //We will keep this list updated with the values we expect to find
-      const expectedList = [...valuesToInsert];
+      const expectedList = [...expected];
 
       //Removing elements one by one and verifying the list is synchronized
-      for (let i = 0; i < valuesToInsert.length; i++) {
+      for (let index = 0; index < values.length; index++) {
         realm1.write(() => {
           (obj1.value as Realm.List).pop();
         });
@@ -591,7 +604,7 @@
       const realm1 = this.realm1;
       const realm2 = this.realm2;
 
-      const valuesToInsert = realm1.write(() => {
+      const { values, expected } = realm1.write(() => {
         return getNestedMixedList(realm1);
       });
 
@@ -601,11 +614,14 @@
       const expectedList: Mixed[] = ["test"];
 
       //Changing the first element and verifying the list is synchronized
-      for (const val of valuesToInsert) {
+      for (let index = 0; index < values.length; index++) {
+        const val = values[index];
+        const exp = expected[index];
+
         realm1.write(() => {
           (obj1.value as Realm.List)[0] = val;
         });
-        expectedList[0] = val;
+        expectedList[0] = exp;
 
         const waitPromise = getWaiter(obj2, "value");
         await waitForSynchronization({ uploadRealm: realm1, downloadRealm: realm2 });
@@ -617,11 +633,11 @@
       obj2.removeAllListeners();
     });
 
-    it.skip("dictionary adding", async function (this: MultiRealmContext) {
+    it("dictionary adding", async function (this: MultiRealmContext) {
       const realm1 = this.realm1;
       const realm2 = this.realm2;
 
-      const valuesToInsert: { [key: string]: any } = realm1.write(() => {
+      const { values, expected }: { [key: string]: any } = realm1.write(() => {
         return getNestedMixedDict(realm1);
       });
 
@@ -631,12 +647,14 @@
       const expectedDict: { [key: string]: any } = {};
 
       //Adding elements one by one and verifying the dictionary is synchronized
-      for (const key in valuesToInsert) {
-        const val = valuesToInsert[key];
+      for (const key in values) {
+        const val = values[key];
+        const exp = expected[key];
+
         realm1.write(() => {
           (obj1.value as Realm.Dictionary)[key] = val;
         });
-        expectedDict[key] = val;
+        expectedDict[key] = exp;
 
         const waitPromise = getWaiter(obj2, "value");
         await waitForSynchronization({ uploadRealm: realm1, downloadRealm: realm2 });
@@ -646,21 +664,21 @@
       }
     });
 
-    it.skip("dictionary removing", async function (this: MultiRealmContext) {
+    it("dictionary removing", async function (this: MultiRealmContext) {
       const realm1 = this.realm1;
       const realm2 = this.realm2;
 
-      const valuesToInsert: { [key: string]: any } = realm1.write(() => {
+      const { values, expected }: { [key: string]: any } = realm1.write(() => {
         return getNestedMixedDict(realm1);
       });
 
-      const { obj1, obj2 } = await getObjects(this.realm1, this.realm2, valuesToInsert);
+      const { obj1, obj2 } = await getObjects(this.realm1, this.realm2, values);
 
       //We will keep this dictionary updated with the values we expect to find
-      const expectedDict = { ...valuesToInsert };
+      const expectedDict = { ...expected };
 
       //Removing elements one by one and verifying the dictionary is synchronized
-      for (const key in valuesToInsert) {
+      for (const key in values) {
         realm1.write(() => {
           (obj1.value as Realm.Dictionary).remove(key);
         });
@@ -670,15 +688,15 @@
         await waitForSynchronization({ uploadRealm: realm1, downloadRealm: realm2 });
         await waitPromise;
 
-        defaultTester(obj2.value, expectedDict, realm2);
+        defaultTester(obj2.value, expectedDict);
       }
     });
 
-    it.skip("dictionary modification", async function (this: MultiRealmContext) {
+    it("dictionary modification", async function (this: MultiRealmContext) {
       const realm1 = this.realm1;
       const realm2 = this.realm2;
 
-      const valuesToInsert: { [key: string]: any } = realm1.write(() => {
+      const { values, expected }: { [key: string]: any } = realm1.write(() => {
         return getNestedMixedDict(realm1);
       });
 
@@ -689,12 +707,14 @@
       const expectedDict: { [key: string]: any } = {};
 
       //Modifying elements one by one and verifying the dictionary is synchronized
-      for (const key in valuesToInsert) {
-        const val = valuesToInsert[key];
+      for (const key in values) {
+        const val = values[key];
+        const exp = expected[key];
+
         realm1.write(() => {
           (obj1.value as Realm.Dictionary)[keyString] = val;
         });
-        expectedDict[keyString] = val;
+        expectedDict[keyString] = exp;
 
         const waitPromise = getWaiter(obj2, "value");
         await waitForSynchronization({ uploadRealm: realm1, downloadRealm: realm2 });
