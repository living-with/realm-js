--- conflicted
+++ resolved
@@ -27,7 +27,6 @@
     switch(environment) {
         case 'node.js':
         case 'electron':
-<<<<<<< HEAD
             var analytics = nodeRequire('./submit-analytics');
             analytics.submitProductionAnalytics('Run')
             .catch(() => {
@@ -35,19 +34,8 @@
                 // errors in analytics submission
             });
 
-            var binary = nodeRequire("node-pre-gyp");
-            var path = nodeRequire("path");
-            var pkg = path.resolve(path.join(__dirname,"../package.json"));
-            var binding_path = binary.find(pkg);
-
-            return nodeRequire(binding_path).Realm;
+            return nodeRequire("bindings")("realm.node").Realm;
         case "reactnative":
-=======
-            nodeRequire('./submit-analytics')('Run', context);
-
-            return nodeRequire('bindings')('realm.node').Realm;
-        case 'reactnative':
->>>>>>> c683c780
             //switch how babel transpiled code creates children objects.
             //Inheriting from Realm.Object with class syntax does not support using Reflect.construct the way babel transpiles it.
             //Defining Reflect.construct.sham makes the transpiled code use different standart mechanism for inheriting. (Function.apply with setPrototypeOf)
